--- conflicted
+++ resolved
@@ -268,13 +268,8 @@
 
             Outstanding = case lists:usort(Membership) =:= lists:usort(Replies) of
                 true ->
-<<<<<<< HEAD
-                    partisan_logger:info("Node ~p received all replies for request ~p, acknowledging to user.", [node(), Request]),
-                    partisan_pluggable_peer_service_manager:forward_message(From, {ok, Value}),
-=======
                     ?LOG_INFO("Node ~p received all replies for request ~p, acknowleding to user.", [node(), Request]),
                     partisan:forward_message(From, {ok, Value}),
->>>>>>> 0072a9fa
                     dict:erase(Request, Outstanding0);
                 false ->
                     ?LOG_INFO("Received replies from: ~p, but need replies from: ~p", [Replies, Membership -- Replies]),
@@ -423,13 +418,8 @@
 
             case lists:usort(Membership) =:= lists:usort(Replies) of
                 true ->
-<<<<<<< HEAD
-                    partisan_logger:info("Node ~p received all replies for request ~p, acknowledging to user.", [node(), Request]),
-                    partisan_pluggable_peer_service_manager:forward_message(From, {ok, Value});
-=======
                     ?LOG_INFO("Node ~p received all replies for request ~p, acknowleding to user.", [node(), Request]),
                     partisan:forward_message(From, {ok, Value});
->>>>>>> 0072a9fa
                 false ->
                     ?LOG_INFO("Received replies from: ~p, but need replies from: ~p", [lists:usort(Replies), Membership -- Replies]),
                     ok
