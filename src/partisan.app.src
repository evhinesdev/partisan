--- conflicted
+++ resolved
@@ -2,11 +2,7 @@
     {description,
         "Partisan is a scalable and flexible, TCP-based membership system and distribution layer for the BEAM."
     },
-<<<<<<< HEAD
-    {vsn, "5.0.1"},
-=======
     {vsn, "5.0.2"},
->>>>>>> 3df3d045
     {registered, []},
     {applications, [
         kernel,
