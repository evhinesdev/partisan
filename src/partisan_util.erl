--- conflicted
+++ resolved
@@ -78,13 +78,8 @@
             lager:info("Node ~p is not connected; initiating.", [Node]),
             case connect(Node, ListenAddr) of
                 {ok, Pid} ->
-<<<<<<< HEAD
-                    lager:info("Node ~p connected.", [Node]),
+                    lager:info("Node ~p connected, pid: ~p", [Node, Pid]),
                     partisan_peer_service_connections:store(Node, {ListenAddr, Pid}, Connections0);
-=======
-                    lager:info("Node ~p connected, pid: ~p", [Node, Pid]),
-                    partisan_peer_service_connections:store(Node, Pid, Connections0);
->>>>>>> ed95b208
                 Error ->
                     lager:info("Node ~p failed connection: ~p.", [Node, Error]),
                     Connections0
@@ -106,13 +101,8 @@
 
                     case connect(Node, ListenAddr) of
                         {ok, Pid} ->
-<<<<<<< HEAD
-                            lager:info("Node connected with ~p", [Pid]),
+                            lager:info("Node ~p connected, pid: ~p", [Node, Pid]),
                             partisan_peer_service_connections:store(Node, {ListenAddr, Pid}, Connections0);
-=======
-                            lager:info("Node ~p connected, pid: ~p", [Node, Pid]),
-                            partisan_peer_service_connections:store(Node, Pid, Connections0);
->>>>>>> ed95b208
                         Error ->
                             lager:info("Node failed connect with ~p", [Error]),
                             Connections0
@@ -124,13 +114,8 @@
         {error, not_found} ->
             case connect(Node, ListenAddr) of
                 {ok, Pid} ->
-<<<<<<< HEAD
-                    lager:info("Node ~p connected.", [Node]),
+                    lager:info("Node ~p connected, pid: ~p", [Node, Pid]),
                     partisan_peer_service_connections:store(Node, {ListenAddr, Pid}, Connections0);
-=======
-                    lager:info("Node ~p connected, pid: ~p", [Node, Pid]),
-                    partisan_peer_service_connections:store(Node, Pid, Connections0);
->>>>>>> ed95b208
                 {error, normal} ->
                     lager:info("Node ~p isn't online just yet.", [Node]),
                     Connections0;
