%% -------------------------------------------------------------------
%%
%% Copyright (c) 2019 Christopher Meiklejohn.  All Rights Reserved.
%%
%% This file is provided to you under the Apache License,
%% Version 2.0 (the "License"); you may not use this file
%% except in compliance with the License.  You may obtain
%% a copy of the License at
%%
%%   http://www.apache.org/licenses/LICENSE-2.0
%%
%% Unless required by applicable law or agreed to in writing,
%% software distributed under the License is distributed on an
%% "AS IS" BASIS, WITHOUT WARRANTIES OR CONDITIONS OF ANY
%% KIND, either express or implied.  See the License for the
%% specific language governing permissions and limitations
%% under the License.
%%
%% -------------------------------------------------------------------

-module(partisan_pluggable_peer_service_manager).

-behaviour(gen_server).
-behaviour(partisan_peer_service_manager).

-include("partisan_logger.hrl").
-include("partisan.hrl").


-define(SET_FROM_LIST(L), sets:from_list(L, [{version, 2}])).

-type from()                    ::  {pid(), atom()}.
-type on_change_function()      ::  fun(() -> ok) | fun((node()) -> ok).
-type interposition_arg()       ::  {receive_message, node(), any()}.
-type interposition_fun()       ::  fun(
                                        (interposition_arg()) ->
                                            interposition_arg()
                                    ).
-type pre_post_interposition_fun()       ::  fun(
                                        (interposition_arg()) -> ok
                                    ).

-record(state, {
    actor                       ::  actor(),
    distance_metrics            ::  map(),
    vclock                      ::  term(),
    pending                     ::  [node_spec()],
    membership                  ::  [node_spec()],
    down_functions              ::  #{'_' | node() => on_change_function()},
    up_functions                ::  #{'_' | node() => on_change_function()},
    out_links                   ::  [term()],
    pre_interposition_funs      ::  #{any() => pre_post_interposition_fun()},
    interposition_funs          ::  #{any() => interposition_fun()},
    post_interposition_funs     ::  #{any() => pre_post_interposition_fun()},
    sync_joins                  ::  [{node_spec(), from()}],
    membership_strategy         ::  atom(),
    membership_strategy_state   ::  term()
}).

-type t() :: #state{}.


%% API

-export([member/1]).

%% PARTISAN_PEER_SERVICE_MANAGER CALLBACKS
-export([add_interposition_fun/2]).
-export([add_post_interposition_fun/2]).
-export([add_pre_interposition_fun/2]).
-export([cast_message/2]).
-export([cast_message/3]).
-export([cast_message/4]).
-export([decode/1]).
-export([forward_message/2]).
-export([forward_message/3]).
-export([forward_message/4]).
-export([get_interposition_funs/0]).
-export([get_local_state/0]).
-export([get_pre_interposition_funs/0]).
-export([inject_partition/2]).
-export([join/1]).
-export([leave/0]).
-export([leave/1]).
-export([members/0]).
-export([members_for_orchestration/0]).
-export([myself/0]).
-export([on_down/2]).
-export([on_up/2]).
-export([partitions/0]).
-export([receive_message/2]).
-export([remove_interposition_fun/1]).
-export([remove_post_interposition_fun/1]).
-export([remove_pre_interposition_fun/1]).
-export([reserve/1]).
-export([resolve_partition/1]).
-export([send_message/2]).
-export([start_link/0]).
-export([sync_join/1]).
-export([update_members/1]).


%% gen_server callbacks
-export([init/1]).
-export([handle_call/3]).
-export([handle_cast/2]).
-export([handle_info/2]).
-export([terminate/2]).
-export([code_change/3]).



%% =============================================================================
%% API
%% =============================================================================



%% -----------------------------------------------------------------------------
%% @doc Returns true if node `Node' is a member in the membership list.
%% Otherwise returns `false'.
%% @end
%% -----------------------------------------------------------------------------
member(#{name := Node}) ->
    member(Node);

member(Node) when is_atom(Node) ->
    gen_server:call(?MODULE, {member, Node}, infinity).



%% =============================================================================
%% PARTISAN_PEER_SERVICE_MANAGER CALLBACKS
%% =============================================================================



%% -----------------------------------------------------------------------------
%% @doc Same as start_link([]).
%% @end
%% -----------------------------------------------------------------------------
-spec start_link() -> {ok, pid()} | ignore | {error, term()}.

start_link() ->
    gen_server:start_link({local, ?MODULE}, ?MODULE, [], []).


%% -----------------------------------------------------------------------------
%% @doc Return membership list.
%% @end
%% -----------------------------------------------------------------------------
members() ->
    gen_server:call(?MODULE, members, infinity).


%% -----------------------------------------------------------------------------
%% @doc Return membership list.
%% @end
%% -----------------------------------------------------------------------------
members_for_orchestration() ->
    gen_server:call(?MODULE, members_for_orchestration, infinity).


%% -----------------------------------------------------------------------------
%% @doc Return partisan:node_spec().
%% @end
%% -----------------------------------------------------------------------------
myself() ->
    partisan:node_spec().


%% -----------------------------------------------------------------------------
%% @doc Update membership.
%% @end
%% -----------------------------------------------------------------------------
update_members(Nodes) ->
    gen_server:call(?MODULE, {update_members, Nodes}, infinity).


%% -----------------------------------------------------------------------------
%% @doc Return local node's view of cluster membership.
%% @end
%% -----------------------------------------------------------------------------
get_local_state() ->
    gen_server:call(?MODULE, get_local_state, infinity).


%% -----------------------------------------------------------------------------
%% @doc Trigger function on connection close for a given node.
%% `Function' is a function object taking zero or a single argument, where the
%% argument is the Node name.
%% @end
%% -----------------------------------------------------------------------------
on_down(#{name := Node}, Function) ->
    on_down(Node, Function);

on_down(any, Function) ->
    on_down('_', Function);

on_down(Node, Function)
when is_atom(Node) andalso (
    is_function(Function, 0) orelse is_function(Function, 1)
) ->
    gen_server:call(?MODULE, {on_down, Node, Function}, infinity).


%% -----------------------------------------------------------------------------
%% @doc Trigger function on connection open for a given node.
%% `Function' is a function object taking zero or a single argument, where the
%% argument is the Node name.
%% @end
%% -----------------------------------------------------------------------------
on_up(#{name := Node}, Function) ->
    on_up(Node, Function);

on_up(any, Function) ->
    on_up('_', Function);

on_up(Node, Function)
when is_atom(Node) andalso (
    is_function(Function, 0) orelse
    is_function(Function, 1) orelse
    is_function(Function, 2)
) ->
    gen_server:call(?MODULE, {on_up, Node, Function}, infinity).


%% -----------------------------------------------------------------------------
%% @doc Attempt to join a remote node.
%% @end
%% -----------------------------------------------------------------------------
join(#{name := _} = NodeSpec) ->
    gen_server:call(?MODULE, {join, NodeSpec}, infinity).


%% -----------------------------------------------------------------------------
%% @doc Attempt to join a remote node.
%% @end
%% -----------------------------------------------------------------------------
sync_join(#{name := _} = NodeSpec) ->
    gen_server:call(?MODULE, {sync_join, NodeSpec}, infinity).


%% -----------------------------------------------------------------------------
%% @doc Leave the cluster.
%% @end
%% -----------------------------------------------------------------------------
leave() ->
    gen_server:call(?MODULE, {leave, partisan:node_spec()}, infinity).


%% -----------------------------------------------------------------------------
%% @doc Remove another node from the cluster.
%% @end
%% -----------------------------------------------------------------------------
leave(#{name := _} = NodeSpec) ->
    gen_server:call(?MODULE, {leave, NodeSpec}, infinity).


%% -----------------------------------------------------------------------------
%% @doc Send message to a remote peer service manager.
%% @end
%% -----------------------------------------------------------------------------
send_message(Node, Message) ->
    Cmd = {send_message, Node, ?DEFAULT_CHANNEL, Message},
    gen_server:call(?MODULE, Cmd, infinity).


%% -----------------------------------------------------------------------------
%% @doc
%% @end
%% -----------------------------------------------------------------------------
-spec cast_message(
    Term :: partisan_remote_ref:p() | partisan_remote_ref:n() | pid(),
    Message :: message()) -> ok.

cast_message(Term, Message) ->
    FullMessage = {'$gen_cast', Message},
    forward_message(Term, FullMessage, #{}).


%% -----------------------------------------------------------------------------
%% @doc Cast a message to a remote gen_server.
%% @end
%% -----------------------------------------------------------------------------
cast_message(Node, ServerRef, Message) ->
    cast_message(Node, ServerRef, Message, #{}).


%% -----------------------------------------------------------------------------
%% @doc Cast a message to a remote gen_server.
%% @end
%% -----------------------------------------------------------------------------
cast_message(Node, ServerRef, Message, Options) ->
    FullMessage = {'$gen_cast', Message},
    forward_message(Node, ServerRef, FullMessage, Options).


%% -----------------------------------------------------------------------------
%% @doc Gensym support for forwarding.
%% @end
%% -----------------------------------------------------------------------------
forward_message(Term, Message) ->
    forward_message(Term, Message, #{}).


%% -----------------------------------------------------------------------------
%% @doc Gensym support for forwarding.
%% @end
%% -----------------------------------------------------------------------------
forward_message(Pid, Message, Opts) when is_pid(Pid) ->
    forward_message(partisan:node(), Pid, Message, Opts);

forward_message(RemoteRef, Message, Opts) ->
    partisan_remote_ref:is_pid(RemoteRef)
        orelse partisan_remote_ref:is_name(RemoteRef)
        orelse error(badarg),

    Node = partisan_remote_ref:node(RemoteRef),
    Target = partisan_remote_ref:target(RemoteRef),

    forward_message(Node, Target, Message, Opts).


%% -----------------------------------------------------------------------------
%% @doc Forward message to registered process on the remote side.
%% @end
%% -----------------------------------------------------------------------------
forward_message(Node, ServerRef, Message, Opts) when is_list(Opts) ->
    forward_message(Node, ServerRef, Message, maps:from_list(Opts));

forward_message(Node, ServerRef, Message, Opts) when is_map(Opts) ->
    %% If attempting to forward to the local node or using disterl, bypass.
    ProcessFwd =
        Node =:= partisan:node()
        orelse partisan_config:get(connect_disterl, false),

    case ProcessFwd of
        true ->
            partisan_peer_service_manager:process_forward(ServerRef, Message);
        false ->
            Channel = maps:get(channel, Opts, ?DEFAULT_CHANNEL),

            %% Attempt to get the partition key, if possible.
            PartitionKey = maps:get(
                partition_key, Opts, ?DEFAULT_PARTITION_KEY
            ),

            %% Use a clock provided by the sender,
            %% otherwise, use a generated one.
            Clock = maps:get(clock, Opts, undefined),

            %% Should ack?
            ShouldAck = maps:get(ack, Opts, false),

            %% Use causality?
            CausalLabel =
                maps:get(causal_label, Opts, undefined),

            %% Get forwarding options and combine with message
            %% specific options.
            ForwardOptions = maps:merge(Opts, forward_opts()),

            %% Use configuration to disable fast forwarding.
            DisableFastForward =
                partisan_config:get(disable_fast_forward, false),

            %% Should use fast forwarding?
            %%
            %% Conditions:
            %% - not labeled for causal delivery
            %% - message does not need acknowledgements
            %% - fastforward is not disabled
            FastForward =
                not (CausalLabel =/= undefined)
                andalso not ShouldAck
                andalso not DisableFastForward,

            BinaryPadding = partisan_config:get(binary_padding, false),

            PaddedMessage = case BinaryPadding of
                true ->
                    Term = partisan_config:get(
                        binary_padding_term, undefined
                    ),
                    {'$partisan_padded', Term, Message};
                false ->
                    Message

            end,

            Cmd = {
                forward_message,
                Node,
                Channel,
                Clock,
                PartitionKey,
                ServerRef,
                PaddedMessage,
                ForwardOptions
            },

            case FastForward of
                true ->
                    %% Attempt to fast-path by accesing the connection
                    %% directly
                    case partisan_peer_connections:dispatch(Cmd) of
                        ok ->
                            ok;
                        {error, _} ->
                            gen_server:call(?MODULE, Cmd, infinity)
                    end;
                false ->
                    gen_server:call(?MODULE, Cmd, infinity)
            end
    end.


%% -----------------------------------------------------------------------------
%% @doc Receive message from a remote manager.
%% @end
%% -----------------------------------------------------------------------------
receive_message(
    Node,
    {forward_message, _SrcNode, _Clock, _ServerRef, _Message} = Cmd) ->
    %% Process the message and generate the acknowledgement.
    gen_server:call(?MODULE, {receive_message, Node, Cmd}, infinity);

receive_message(
    Node,
    {forward_message, ServerRef, {'$partisan_padded', _Padding, Message}}) ->
    receive_message(Node, {forward_message, ServerRef, Message});

receive_message(
    _,
    {forward_message, _ServerRef, {causal, Label, _, _, _, _, _} = Message}) ->
    partisan_causality_backend:receive_message(Label, Message);
<<<<<<< HEAD
receive_message(Peer, {forward_message, ServerRef, Message} = FullMessage) ->
    % lager:info("in message receive at node ~p for peer ~p: ~p", [node(), Peer, FullMessage]),
=======
>>>>>>> 0072a9fa

receive_message(Node, {forward_message, ServerRef, Message} = Cmd) ->
    case partisan_config:get(disable_fast_receive, false) of
        true ->
<<<<<<< HEAD
            % lager:info("in message receive at node ~p for peer ~p FAST RECEIVE DISABLE: ~p", [node(), Peer, Message]),
            gen_server:call(?MODULE, {receive_message, Peer, FullMessage}, infinity);
        false ->
            % lager:info("in message receive at node ~p for peer ~p FAST RECEIVE NOT DISABLE", [node(), Peer]),
            partisan_util:process_forward(ServerRef, Message)
=======
            gen_server:call(?MODULE, {receive_message, Node, Cmd}, infinity);
        false ->
            partisan_peer_service_manager:process_forward(ServerRef, Message)
>>>>>>> 0072a9fa
    end;

receive_message(Node, Message) ->
    gen_server:call(?MODULE, {receive_message, Node, Message}, infinity).


%% -----------------------------------------------------------------------------
%% @doc Decode state.
%% @end
%% -----------------------------------------------------------------------------
decode(Membership) ->
    Membership.

%% -----------------------------------------------------------------------------
%% @doc Reserve a slot for the particular tag.
%% @end
%% -----------------------------------------------------------------------------
reserve(Tag) ->
    gen_server:call(?MODULE, {reserve, Tag}, infinity).

%% -----------------------------------------------------------------------------
%% @doc
%% @end
%% -----------------------------------------------------------------------------
add_pre_interposition_fun(Name, PreInterpositionFun) ->
    gen_server:call(
        ?MODULE,
        {add_pre_interposition_fun, Name, PreInterpositionFun},
        infinity
    ).

%% -----------------------------------------------------------------------------
%% @doc
%% @end
%% -----------------------------------------------------------------------------
remove_pre_interposition_fun(Name) ->
    gen_server:call(?MODULE, {remove_pre_interposition_fun, Name}, infinity).

%% -----------------------------------------------------------------------------
%% @doc
%% @end
%% -----------------------------------------------------------------------------
add_interposition_fun(Name, InterpositionFun) ->
    gen_server:call(
        ?MODULE, {add_interposition_fun, Name, InterpositionFun}, infinity
    ).

%% -----------------------------------------------------------------------------
%% @doc
%% @end
%% -----------------------------------------------------------------------------
remove_interposition_fun(Name) ->
    gen_server:call(?MODULE, {remove_interposition_fun, Name}, infinity).

%% -----------------------------------------------------------------------------
%% @doc
%% @end
%% -----------------------------------------------------------------------------
get_interposition_funs() ->
    gen_server:call(?MODULE, get_interposition_funs, infinity).

%% -----------------------------------------------------------------------------
%% @doc
%% @end
%% -----------------------------------------------------------------------------
get_pre_interposition_funs() ->
    gen_server:call(?MODULE, get_pre_interposition_funs, infinity).

%% -----------------------------------------------------------------------------
%% @doc
%% @end
%% -----------------------------------------------------------------------------
add_post_interposition_fun(Name, PostInterpositionFun) ->
    gen_server:call(
        ?MODULE,
        {add_post_interposition_fun, Name, PostInterpositionFun},
        infinity
    ).

%% -----------------------------------------------------------------------------
%% @doc
%% @end
%% -----------------------------------------------------------------------------
remove_post_interposition_fun(Name) ->
    gen_server:call(?MODULE, {remove_post_interposition_fun, Name}, infinity).

%% -----------------------------------------------------------------------------
%% @doc Inject a partition.
%% @end
%% -----------------------------------------------------------------------------
inject_partition(_Origin, _TTL) ->
    {error, not_implemented}.

%% -----------------------------------------------------------------------------
%% @doc Resolve a partition.
%% @end
%% -----------------------------------------------------------------------------
resolve_partition(_Reference) ->
    {error, not_implemented}.

%% -----------------------------------------------------------------------------
%% @doc Return partitions.
%% @end
%% -----------------------------------------------------------------------------
partitions() ->
    {error, not_implemented}.



%% =============================================================================
%% GEN_SERVER CALLBACKS
%% =============================================================================



-spec init([]) -> {ok, t()}.

init([]) ->
    %% Seed the random number generator.
    partisan_config:seed(),

    case partisan_config:get(binary_padding, false) of
        true ->
            %% Use 64-byte binary to force shared heap usage to cut down on copying.
            BinaryPaddingTerm = rand_bits(512),
            partisan_config:set(binary_padding_term, BinaryPaddingTerm);
        _ ->
            undefined
    end,

    %% Process connection exits.
    process_flag(trap_exit, true),

    %% Schedule periodic.
    schedule_periodic(),

    %% Schedule instrumentation.
    schedule_instrumentation(),

    %% Schedule distance metric.
    schedule_distance(),

    %% Schedule periodic connections.
    schedule_connections(),

    %% Schedule periodic retransmissionj.
    schedule_retransmit(),

    %% Schedule tree peers refresh.
    schedule_tree_refresh(),

    Actor = gen_actor(),
    VClock = partisan_vclock:fresh(),

    %% We init the connections table and we become owners, if we crash the
    %% table will be destroyed.
    ok = partisan_peer_connections:init(),

    MStrategy = partisan_config:get(membership_strategy),

    {ok, Membership, MStrategyState} = MStrategy:init(Actor),


    {ok, #state{
        actor = Actor,
        pending = [],
        vclock = VClock,
        pre_interposition_funs =  #{},
        interposition_funs =  #{},
        post_interposition_funs =  #{},
        distance_metrics = #{},
        sync_joins = [],
        up_functions = #{},
        down_functions = #{},
        out_links = [],
        membership = Membership,
        membership_strategy = MStrategy,
        membership_strategy_state = MStrategyState
    }}.


-spec handle_call(term(), {pid(), term()}, t()) ->
    {reply, term(), t()}.

handle_call({reserve, _Tag}, _From, State) ->
    {reply, {error, no_available_slots}, State};

handle_call(
    {on_up, Name, Function},
    _From,
    #state{up_functions = UpFunctions0} = State) ->
    UpFunctions = partisan_util:maps_append(Name, Function, UpFunctions0),
    {reply, ok, State#state{up_functions=UpFunctions}};

handle_call(
    {on_down, Name, Function},
    _From,
    #state{down_functions = DownFunctions0} = State) ->
    DownFunctions = partisan_util:maps_append(Name, Function, DownFunctions0),
    {reply, ok, State#state{down_functions=DownFunctions}};

handle_call(
    {add_pre_interposition_fun, Name, PreInterpositionFun},
    _From,
    #state{pre_interposition_funs = PreInterpositionFuns0} = State) ->
    PreInterpositionFuns = maps:put(Name, PreInterpositionFun, PreInterpositionFuns0),
    {reply, ok, State#state{pre_interposition_funs=PreInterpositionFuns}};

handle_call(
    {remove_pre_interposition_fun, Name},
    _From,
    #state{pre_interposition_funs = PreInterpositionFuns0} = State) ->
    PreInterpositionFuns = maps:remove(Name, PreInterpositionFuns0),
    {reply, ok, State#state{pre_interposition_funs=PreInterpositionFuns}};

handle_call(
    {add_interposition_fun, Name, InterpositionFun},
    _From,
    #state{interposition_funs = InterpositionFuns0} = State) ->
    InterpositionFuns = maps:put(Name, InterpositionFun, InterpositionFuns0),
    {reply, ok, State#state{interposition_funs=InterpositionFuns}};

handle_call(
    {remove_interposition_fun, Name},
    _From,
    #state{interposition_funs=InterpositionFuns0} = State) ->
    InterpositionFuns = maps:remove(Name, InterpositionFuns0),
    {reply, ok, State#state{interposition_funs=InterpositionFuns}};

handle_call(get_interposition_funs, _From, #state{interposition_funs=InterpositionFuns}=State) ->
    {reply, {ok, InterpositionFuns}, State};

handle_call(get_pre_interposition_funs, _From, #state{pre_interposition_funs=PreInterpositionFuns}=State) ->
    {reply, {ok, PreInterpositionFuns}, State};

handle_call({add_post_interposition_fun, Name, PostInterpositionFun}, _From, #state{post_interposition_funs=PostInterpositionFuns0}=State) ->
    PostInterpositionFuns = maps:put(Name, PostInterpositionFun, PostInterpositionFuns0),
    {reply, ok, State#state{post_interposition_funs=PostInterpositionFuns}};

handle_call({remove_post_interposition_fun, Name}, _From, #state{post_interposition_funs=PostInterpositionFuns0}=State) ->
    PostInterpositionFuns = maps:remove(Name, PostInterpositionFuns0),
    {reply, ok, State#state{post_interposition_funs=PostInterpositionFuns}};

handle_call({update_members, L}, _From, #state{} = State) ->
    %% For compatibility with external membership services.
    Membership = State#state.membership,

    %% Get the current membership.
    CurrentMembership = [Node || #{name := Node} <- Membership],

    %% need to support Nodes as a list of maps or atoms
    %% TODO: require each node to be a map
    Nodes = lists:map(
        fun
            (#{name := Node}) ->
                Node;
            (Node) when is_atom(Node) ->
                Node
        end,
        L
    ),

    %% Compute leaving list.
    LeavingNodes = lists:filter(
        fun(Node) -> not lists:member(Node, Nodes) end,
        CurrentMembership
    ),

    %% Issue leaves.
    State1 = lists:foldl(
        fun(Term, S) ->
            case Term of
                NodeSpec when is_map(NodeSpec) ->
                    internal_leave(NodeSpec, S);

                Node when is_atom(Node) ->
                    %% find map based on name
                    [Map] = lists:filter(
                        fun(M) -> maps:get(name, M) == Node end,
                        Membership
                    ),
                    internal_leave(Map, S)
            end
        end,
        State,
        LeavingNodes
    ),

    %% Compute joining list.
    JoiningNodes = lists:filter(
        fun(Node) when is_atom(Node) ->
            not lists:member(Node, CurrentMembership)
        end,
        Nodes
    ),

    %% Issue joins.
    State2=#state{pending=Pending} = lists:foldl(
        fun(Node, S) -> internal_join(Node, undefined, S) end,
        State1,
        JoiningNodes
    ),

    %% Compute current pending list.
    Pending1 = lists:filter(
        fun(#{name := Node}) -> lists:member(Node, Nodes) end,
        Pending
    ),

    %% Finally schedule the removal of connections
    %% We do this async because internal_leave will schedule the sending of
    %% membership update messages
    gen_server:cast(?MODULE, {kill_connections, LeavingNodes}),

    {reply, ok, State2#state{pending=Pending1}};

handle_call({leave, #{name := Node} = NodeSpec}, From, State0) ->
    %% Perform leave.
    State = internal_leave(NodeSpec, State0),

    case Node == partisan:node() of
        true ->
            gen_server:reply(From, ok),

            %% We need to stop (to cleanup all connections and state) or do it
            %% manually. However, we cannot do it straight away as
            %% internal_leave/2 has send some async messages we need to process
            %% (casts to ourself) so we cast ourselves a shutdown message.
            gen_server:cast(?MODULE, stop),
            {noreply, State};

        false ->
            gen_server:cast(?MODULE, {kill_connections, [NodeSpec]}),
            {reply, ok, State}
    end;

handle_call({join, #{name := Node} = NodeSpec}, _From, State0) ->
    case Node == partisan:node() of
        true ->
            %% Ignoring self join.
            {reply, ok, State0};

        false ->
            %% Perform join.
            State = internal_join(NodeSpec, undefined, State0),

            %% Return.
            {reply, ok, State}
    end;

handle_call({sync_join, #{name := Node} = NodeSpec}, From, State0) ->
    ?LOG_DEBUG(#{
        description => "Starting synchronous join with peer",
        node => partisan:node(),
        peer => NodeSpec
    }),

    case Node == partisan:node() of
        true ->
            %% Ignoring self join.
            {reply, ok, State0};

        false ->
            %% Perform join.
            State = internal_join(NodeSpec, From, State0),
            {reply, ok, State}
    end;

handle_call({send_message, Node, Channel, Message}, _From, #state{} = State) ->

    schedule_self_message_delivery(
        Node,
        Message,
        Channel,
        ?DEFAULT_PARTITION_KEY,
        State#state.pre_interposition_funs
    ),
    {reply, ok, State};

handle_call(
    {forward_message,
        Node, Channel, Clock, PartitionKey, ServerRef, OriginalMessage, Options
    },
    From,
    #state{} = State) ->

    %% Run all interposition functions.
    DeliveryFun = fun() ->
        %% Fire pre-interposition functions.
        PreFoldFun = fun(_Node, Fun, ok) ->
            Fun({forward_message, Node, OriginalMessage}),
            ok
        end,
        maps:fold(PreFoldFun, ok, State#state.pre_interposition_funs),

        %% Once pre-interposition returns, then schedule for delivery.
        Msg = {
            forward_message,
            From,
            Node,
            Channel,
            Clock,
            PartitionKey,
            ServerRef,
            OriginalMessage,
            Options
        },
        gen_server:cast(?MODULE, Msg)
    end,

    case partisan_config:get(replaying, false) of
        false ->
            %% Fire all pre-interposition functions, and then deliver, preserving serial order of messages.
            DeliveryFun();
        true ->
            %% Allow the system to proceed, and the message will be delivered once pre-interposition is done.
            spawn_link(DeliveryFun)
    end,

    {noreply, State};

handle_call({receive_message, Node, OriginalMessage}, From, #state{} = State) ->
    #state{pre_interposition_funs = PreInterpositionFuns} = State,
    %% Run all interposition functions.
    DeliveryFun = fun() ->
        %% Fire pre-interposition functions.
        PreFoldFun = fun(_Name, PreInterpositionFun, ok) ->
            PreInterpositionFun({receive_message, Node, OriginalMessage}),
            ok
        end,
        maps:fold(PreFoldFun, ok, PreInterpositionFuns),

        %% Once pre-interposition returns, then schedule for delivery.
        gen_server:cast(?MODULE, {receive_message, From, Node, OriginalMessage})
    end,

    case partisan_config:get(replaying, false) of
        false ->
            %% Fire all pre-interposition functions, and then deliver, preserving serial order of messages.
            DeliveryFun();
        true ->
            %% Allow the system to proceed, and the message will be delivered once pre-interposition is done.
            spawn_link(DeliveryFun)
    end,

    {noreply, State};

handle_call(members_for_orchestration, _From, #state{} = State) ->
    {reply, {ok, State#state.membership}, State};

handle_call(members, _From, #state{} = State) ->
    Members = [Node || #{name := Node} <- State#state.membership],
    {reply, {ok, Members}, State};

handle_call({member, Node}, _From, #state{} = State) ->
    IsMember = lists:any(
        fun(#{name := X}) -> X =:= Node end,
        State#state.membership
    ),
    {reply, IsMember, State};

handle_call(get_local_state, _From, #state{} = State) ->
    {reply, {ok, State#state.membership_strategy_state}, State};

handle_call(Event, _From, State) ->
    ?LOG_WARNING(#{description => "Unhandled call event", event => Event}),
    {reply, ok, State}.


%% @private
-spec handle_cast(term(), t()) -> {noreply, t()}.

handle_cast(stop, State) ->
    %% We send ourselves this message when we left the cluster
    %% We stop to cleanup, supervisor will start us again, this will kill all
    %% connections.
    {stop, normal, State};
    % {noreply, State};

handle_cast({kill_connections, Nodes}, State) ->
    ok = kill_connections(Nodes, State),
    {noreply, State};

handle_cast({receive_message, From, Node, OriginalMessage}, #state{} = State) ->
    %% Filter messages using interposition functions.
    FoldFun = fun(_InterpositionName, Fun, M) ->
        Fun({receive_message, Node, M})
    end,
    Message = maps:fold(
        FoldFun, OriginalMessage, State#state.interposition_funs
    ),

    %% Fire post-interposition functions.
    PostFoldFun = fun(_Name, Fun, ok) ->
        Fun(
            {receive_message, Node, OriginalMessage},
            {receive_message, Node, Message}
        ),
        ok
    end,
    maps:fold(PostFoldFun, ok, State#state.post_interposition_funs),

    case Message of
        undefined ->
            gen_server:reply(From, ok),
            {noreply, State};

        {'$delay', NewMessage} ->
            ?LOG_DEBUG(
                "Delaying receive_message due to interposition result: ~p",
                [NewMessage]
            ),
            gen_server:cast(?MODULE, {receive_message, From, Node, NewMessage}),
            {noreply, State};

        _ ->
            handle_message(Message, From, State)
    end;

handle_cast(
    {forward_message, From, Node, Channel, Clock, PartitionKey, ServerRef, OriginalMsg, Options},
    State) ->

    #state{
        interposition_funs = InterpositionFuns,
        pre_interposition_funs = PreInterpositionFuns,
        post_interposition_funs = PostInterpositionFuns,
        vclock = VClock0
    } = State,

    %% Filter messages using interposition functions.
    FoldFun = fun(_InterpositionName, InterpositionFun, M) ->
        InterpositionFun({forward_message, Node, M})
    end,
    Message = maps:fold(FoldFun, OriginalMsg, InterpositionFuns),

    %% Increment the clock.
    VClock = partisan_vclock:increment(partisan:node(), VClock0),

    %% Are we using causality?
    CausalLabel = maps:get(causal_label, Options, undefined),

    %% Use local information for message unless it's a causal message.
    {MessageClock, FullMessage} = case CausalLabel of
        undefined ->
            %% Generate a message clock or use the provided clock.
            LocalClock = case Clock of
                undefined ->
                    {undefined, VClock};
                Clock ->
                    Clock
            end,

            {LocalClock, Message};
        CausalLabel ->
            case Clock of
                undefined ->
                    %% First time through.
                    %% We don't have a clock yet,
                    %% get one using the causality backend.
                    {ok, LocalClock0, CausalMessage} =
                        partisan_causality_backend:emit(
                            CausalLabel, Node, ServerRef, Message
                        ),

                    %% Wrap the clock with a scope.
                    %% TODO: Maybe do this wrapping inside of the causality backend.
                    LocalClock = {CausalLabel, LocalClock0},

                    %% Return clock and wrapped message.
                    {LocalClock, CausalMessage};

                _ ->
                    %% Retransmission.
                    %% Get the clock and message we used last time.
                    {ok, LocalClock, CausalMessage} =
                        partisan_causality_backend:reemit(CausalLabel, Clock),

                    %% Return clock and wrapped message.
                    {LocalClock, CausalMessage}
            end
    end,

    case Message of
        undefined ->
            %% Store for reliability, if necessary.
            case maps:get(ack, Options, false) of
                false ->
                    ok;
                true ->
                    %% Acknowledgements.
                    case maps:get(retransmission, Options, false) of
                        false ->
                            RescheduleableMessage = {
                                forward_message,
                                From,
                                Node,
                                Channel,
                                MessageClock,
                                PartitionKey,
                                ServerRef,
                                OriginalMsg,
                                Options
                            },
                            partisan_acknowledgement_backend:store(
                                MessageClock, RescheduleableMessage
                            );
                        true ->
                            ok
                    end
            end,

            %% Fire post-interposition functions.
            PostFoldFun = fun(_Name, PostInterpositionFun, ok) ->
                PostInterpositionFun(
                    {forward_message, Node, OriginalMsg},
                    {forward_message, Node, FullMessage}
                ),
                ok
            end,
            maps:fold(PostFoldFun, ok, PostInterpositionFuns),

            ?LOG_DEBUG(
                "~p: Message ~p after send interposition is: ~p",
                [partisan:node(), OriginalMsg, FullMessage]
            ),

            case From of
                undefined ->
                    ok;
                _ ->
                    gen_server:reply(From, ok)
            end,

            {noreply, State#state{vclock = VClock}};

        {'$delay', NewMessage} ->
            ?LOG_DEBUG(
                "Delaying receive_message due to interposition result: ~p",
                [NewMessage]
            ),
            gen_server:cast(
                ?MODULE,
                {
                    forward_message,
                    From,
                    Node,
                    Channel,
                    Clock,
                    PartitionKey,
                    ServerRef,
                    NewMessage,
                    Options
                }
            ),
            {noreply, State};

        _ ->
            %% Store for reliability, if necessary.
            Result = case maps:get(ack, Options, false) of
                false ->
                    %% Tracing.
                    WrappedMessage = {forward_message, ServerRef, FullMessage},
                    WrappedOriginalMessage =
                        {forward_message, ServerRef, OriginalMsg},

                    %% Fire post-interposition functions -- trace after wrapping!
                    PostFoldFun = fun(_Name, PostInterpositionFun, ok) ->
                        PostInterpositionFun(
                            {forward_message, Node, WrappedOriginalMessage},
                            {forward_message, Node, WrappedMessage}
                        ),
                        ok
                    end,
                    maps:fold(PostFoldFun, ok, PostInterpositionFuns),

                    %% Send message along.
                    do_send_message(
                        Node,
                        Channel,
                        PartitionKey,
                        WrappedMessage,
                        Options,
                        PreInterpositionFuns
                    );
                true ->
                    %% Tracing.
                    WrappedOriginalMessage = {forward_message, partisan:node(), MessageClock, ServerRef, OriginalMsg},
                    WrappedMessage = {forward_message, partisan:node(), MessageClock, ServerRef, FullMessage},

                    ?LOG_DEBUG(
                        "should acknowledge message: ~p", [WrappedMessage]
                    ),

                    %% Fire post-interposition functions -- trace after wrapping!
                    PostFoldFun = fun(_Name, PostInterpositionFun, ok) ->
                        PostInterpositionFun(
                            {forward_message, Node, WrappedOriginalMessage},
                            {forward_message, Node, WrappedMessage}
                        ),
                        ok
                    end,
                    maps:fold(PostFoldFun, ok, PostInterpositionFuns),

                    ?LOG_DEBUG(
                        "~p: Sending message ~p with clock: ~p",
                        [partisan:node(), Message, MessageClock]
                    ),
                    ?LOG_DEBUG(
                        "~p: Message after send interposition is: ~p",
                        [partisan:node(), Message]
                    ),

                    %% Acknowledgements.
                    case maps:get(retransmission, Options, false) of
                        false ->
                            RescheduleableMessage = {
                                forward_message,
                                From,
                                Node,
                                Channel,
                                MessageClock,
                                PartitionKey,
                                ServerRef,
                                OriginalMsg,
                                Options
                            },
                            partisan_acknowledgement_backend:store(
                                MessageClock, RescheduleableMessage
                            );
                        true ->
                            ok
                    end,

                    %% Send message along.
                    do_send_message(
                        Node,
                        Channel,
                        PartitionKey,
                        WrappedMessage,
                        Options,
                        PreInterpositionFuns
                    )
            end,

            case From of
                undefined ->
                    ok;
                _ ->
                    gen_server:reply(From, Result)
            end,

            {noreply, State#state{vclock = VClock}}
    end;

handle_cast(Event, State) ->
    ?LOG_WARNING(#{description => "Unhandled cast event", event => Event}),
    {noreply, State}.

%% @private
-spec handle_info(term(), t()) -> {noreply, t()}.
handle_info(tree_refresh, #state{} = State) ->
    %% Get lazily computed outlinks.
    OutLinks = retrieve_outlinks(),

    %% Reschedule.
    schedule_tree_refresh(),

    {noreply, State#state{out_links = OutLinks}};

handle_info(distance, #state{} = State0) ->
    %% Establish any new connections.
    State = establish_connections(State0),

    %% Record time.
    Time = erlang:timestamp(),

    %% Send distance requests.
    SrcNode = partisan:node_spec(),
    PreInterpositionFuns = State#state.pre_interposition_funs,

    ok = lists:foreach(
        fun(DestTo) ->
            schedule_self_message_delivery(
                DestTo,
                {ping, SrcNode, DestTo, Time},
                ?MEMBERSHIP_PROTOCOL_CHANNEL,
                ?DEFAULT_PARTITION_KEY,
                PreInterpositionFuns
            )
        end,
        State#state.membership
    ),

    schedule_distance(),

    {noreply, State};

handle_info(instrumentation, State) ->
    MessageQueueLen = process_info(self(), message_queue_len),
    ?LOG_DEBUG("message_queue_len: ~p", [MessageQueueLen]),
    schedule_instrumentation(),
    {noreply, State};

handle_info(periodic, #state{membership_strategy=MStrategy,
                             membership_strategy_state=MStrategyState0,
                             pre_interposition_funs=PreInterpositionFuns
                             }=State0) ->
    {ok, Membership, OutgoingMessages, MStrategyState} =
        MStrategy:periodic(MStrategyState0),

    %% Send outgoing messages.
    ok = lists:foreach(
        fun({Node, Message}) ->
            schedule_self_message_delivery(
                Node,
                Message,
                ?MEMBERSHIP_PROTOCOL_CHANNEL,
                ?DEFAULT_PARTITION_KEY,
                PreInterpositionFuns
            )
        end,
        OutgoingMessages
    ),

    State1 = State0#state{
        membership = Membership,
        membership_strategy_state = MStrategyState
    },

    %% Establish any new connections.
    State = establish_connections(State1),

    schedule_periodic(),

    {noreply, State};

handle_info(retransmit, #state{} = State) ->
    PreInterpositionFuns = State#state.pre_interposition_funs,

    RetransmitFun = fun({_, {forward_message, From, Node, Channel, Clock, PartitionKey, ServerRef, Message, Options}}) ->
        ?LOG_DEBUG(
            "~p no acknowledgement yet, "
            "restranmitting message ~p with clock ~p to ~p",
            [partisan:node(), Message, Clock, Node]
        ),

        %% Fire pre-interposition functions.
        PreFoldFun = fun(_Name, PreInterpositionFun, ok) ->
            ?LOG_DEBUG(
                "firing preinterposition fun for original message: ~p",
                [Message]
            ),
            PreInterpositionFun({forward_message, Node, Message}),
            ok
        end,
        maps:fold(PreFoldFun, ok, PreInterpositionFuns),

        %% Schedule message for redelivery.
        RetryOptions = Options#{retransmission => true},

        gen_server:cast(
            ?MODULE,
            {
                forward_message,
                From,
                Node,
                Channel,
                Clock,
                PartitionKey,
                ServerRef,
                Message,
                RetryOptions
            }
        )
    end,

    {ok, Outstanding} = partisan_acknowledgement_backend:outstanding(),

    case partisan_config:get(replaying, false) of
        false ->
            %% Fire all pre-interposition functions, and then deliver,
            %% preserving serial order of messages.
            lists:foreach(RetransmitFun, Outstanding);
        true ->
            %% Allow the system to proceed, and the message will be delivered
            %% once pre-interposition is done.
            lists:foreach(
                fun(OutstandingMessage) ->
                    spawn_link(fun() ->
                        RetransmitFun(OutstandingMessage)
                    end)
                end,
                Outstanding
            )
    end,

    %% Reschedule retransmission.
    schedule_retransmit(),

    {noreply, State};


handle_info(connections, #state{} = State0) ->
    State1 = establish_connections(State0),

    SyncJoins0 = State1#state.sync_joins,

    %% Advance sync_join's if we have enough open connections to remote host.
    SyncJoins = lists:foldl(
        fun({#{name := Node} = NodeSpec, FromPid}, Joins) ->
            case partisan:is_fully_connected(NodeSpec) of
                true ->
                    ?LOG_DEBUG("Node ~p is now fully connected.", [Node]),

                    gen_server:reply(FromPid, ok),

                    Joins;

                false ->
                    Joins ++ [{NodeSpec, FromPid}]
            end
        end,
        [],
        SyncJoins0
    ),

    State = State1#state{sync_joins = SyncJoins},

    schedule_connections(),

    {noreply, State};

handle_info({'EXIT', Pid, Reason}, #state{} = State0) ->
    ?LOG_DEBUG(#{
        description => "Connection closed",
        reason => Reason
    }),

    %% A connection has closed, prune it from the connections table
    try partisan_peer_connections:prune(Pid) of
        {Info, [_Connection]} ->

            State =
                case partisan_peer_connections:connection_count(Info) of
                    0 ->
                        %% This was the last connection so the node is down.
                        NodeSpec = partisan_peer_connections:node_spec(Info),
                        %% We notify all subscribers.
                        ok = down(NodeSpec, State0),
                        %% If still a member we add it to pending, so that we
                        %% can compute the on_up signal
                        maybe_append_pending(NodeSpec, State0);
                    _ ->
                        State0
                end,

            {noreply, State}

    catch
        error:badarg ->
            %% Weird, connection pid did not exist
            {noreply, State0}
    end;

handle_info(
    {connected, NodeSpec, _Channel, _Tag, RemoteState}, #state{} = State0) ->
    #state{
        pending = Pending0,
        sync_joins = SyncJoins0,
        membership = Membership0,
        membership_strategy = MStrategy,
        membership_strategy_state = MStrategyState0,
        pre_interposition_funs = PreInterpositionFuns
    } = State0,

    ?LOG_DEBUG(#{
        description => "Node connected!",
        node => NodeSpec,
        pending => Pending0,
        membership => State0#state.membership
    }),

    State = case lists:member(NodeSpec, Pending0) of
        true ->
            %% Move out of pending.
            Pending = Pending0 -- [NodeSpec],

            %% Update membership by joining with remote membership.
            {ok, Membership, OutgoingMessages, MStrategyState} =
                MStrategy:join(
                    MStrategyState0, NodeSpec, RemoteState
                ),

            %% Gossip the new membership.
            lists:foreach(
                fun({Node, Message}) ->
                    schedule_self_message_delivery(
                        Node,
                        Message,
                        ?MEMBERSHIP_PROTOCOL_CHANNEL,
                        ?DEFAULT_PARTITION_KEY,
                        PreInterpositionFuns
                    )
                end,
                OutgoingMessages
            ),

            %% notify subscribers
            up(NodeSpec, State0),

            ok = case Membership == Membership0 of
                true ->
                    ok;
                false ->
                    partisan_peer_service_events:update(Membership)
            end,

            State0#state{
                pending = Pending,
                membership = Membership,
                membership_strategy_state = MStrategyState
            };

        false ->
            State0
    end,

    %% Notify for sync join.
    SyncJoins = case lists:keyfind(NodeSpec, 1, SyncJoins0) of
        {PeerNodeSpec, FromPid} ->
            case partisan:is_fully_connected(PeerNodeSpec) of
                true ->
                    gen_server:reply(FromPid, ok),
                    lists:keydelete(FromPid, 2, SyncJoins0);
                false ->
                    SyncJoins0
            end;
        false ->
            SyncJoins0
    end,

    {noreply, State#state{sync_joins = SyncJoins}};

handle_info(Msg, State) ->
    handle_message(Msg, undefined, State).


%% @private
-spec terminate(term(), t()) -> term().

terminate(_Reason, #state{}) ->
    Fun = fun(_NodeInfo, Connections) ->
        lists:foreach(
            fun(C) ->
                Pid = partisan_peer_connections:pid(C),
                catch gen_server:stop(Pid, normal, infinity),
                ok
            end,
            Connections
        )
    end,
    ok = partisan_peer_connections:foreach(Fun).


%% @private
-spec code_change(term() | {down, term()}, t(), term()) ->
    {ok, t()}.

code_change(_OldVsn, State, _Extra) ->
    {ok, State}.



%% =============================================================================
%% PRIVATE
%% =============================================================================



%% @private
gen_actor() ->
    Node = atom_to_list(partisan:node()),
    Unique = erlang:unique_integer([positive]),
    TS = integer_to_list(Unique),
    Term = Node ++ TS,
    crypto:hash(sha, Term).


%% @private
without_me(Members) ->
    Node = partisan:node(),
    lists:filter(fun(#{name := X}) -> X =/= Node end, Members).


%% -----------------------------------------------------------------------------
%% @private
%% @doc Establish any new connections and prunes no longer valid nodes.
%% @end
%% -----------------------------------------------------------------------------
-spec establish_connections(t()) -> t().

establish_connections(State) ->
    Pending = State#state.pending,
    Membership = State#state.membership,

    %% Compute list of nodes that should be connected.
    Nodes = without_me(Membership ++ Pending),

    %% Reconnect disconnected members and members waiting to join.
    LoL = lists:foldl(
        fun(Node, Acc) ->
            %% TODO this should be a fold that will return the invalid NodeSpes
            %% (nodes that have an invalid IP address because we already have a
            %% connection to NodeSpec.node on another IP address)
            %% We then remove those NodeSpes from the membership set and update
            %% ourselves without the need for sending any leave/join gossip.
            {ok, L} = partisan_util:maybe_connect(Node, #{prune => true}),
            [L | Acc]
        end,
        [],
        Nodes
    ),
    prune(lists:append(LoL), State).


%% -----------------------------------------------------------------------------
%% @private
%% @doc
%% @end
%% -----------------------------------------------------------------------------
prune([], State) ->
    State;

prune(L, State) ->
    Mod = State#state.membership_strategy,
    MState0 = State#state.membership_strategy_state,
    {ok, MList, MState} = Mod:prune(L, MState0),
    State#state{membership = MList, membership_strategy_state = MState}.


%% @private
kill_connections(Nodes, State) ->
    Node = partisan:node(),
    _ = [
        begin
            ok = partisan_peer_connections:erase(N),
            ok = down(Node, State)
        end || N <- Nodes, N =/= Node
    ],
    ok.


%% @private
handle_message({ping, SrcNode, DestNode, SrcTime}, From, #state{} = State0) ->

    %% Establish any new connections.
    State = establish_connections(State0),

    PreInterpositionFuns = State#state.pre_interposition_funs,

    %% Send ping response.
    schedule_self_message_delivery(
        SrcNode,
        {pong, SrcNode, DestNode, SrcTime},
        ?MEMBERSHIP_PROTOCOL_CHANNEL,
        ?DEFAULT_PARTITION_KEY,
        PreInterpositionFuns
    ),

    optional_gen_server_reply(From, ok),

    {noreply, State};

handle_message({pong, SrcNode, DestNode, SrcTime}, From, #state{} = State) ->

    %% Compute difference.
    DistanceMetrics0 = State#state.distance_metrics,
    ArrivalTime = erlang:timestamp(),
    Difference = timer:now_diff(ArrivalTime, SrcTime),

    ?LOG_TRACE(
        "Updating distance metric for node ~p => ~p communication: ~p",
        [SrcNode, DestNode, Difference]
    ),

    %% Update differences.
    DistanceMetrics = maps:put(DestNode, Difference, DistanceMetrics0),

    %% Store in pdict.
    put(distance_metrics, DistanceMetrics),

    optional_gen_server_reply(From, ok),

    {noreply, State#state{distance_metrics=DistanceMetrics}};

handle_message({membership_strategy, ProtocolMsg}, From, #state{} = State0) ->

    #state{
        membership = Membership0,
        membership_strategy = MStrategy,
        membership_strategy_state = MStrategyState0,
        pre_interposition_funs = PreInterpositionFuns
    } = State0,

    %% Process the protocol message.
    {ok, Membership, OutgoingMessages, MStrategyState} =
        MStrategy:handle_message(MStrategyState0, ProtocolMsg),


    %% Update users of the peer service.
    case Membership == Membership0 of
        true ->
            ok;
        false ->
            partisan_peer_service_events:update(Membership)
    end,

    %% Send outgoing messages.
    lists:foreach(
        fun({Node, Message}) ->
            schedule_self_message_delivery(
                Node,
                Message,
                ?MEMBERSHIP_PROTOCOL_CHANNEL,
                ?DEFAULT_PARTITION_KEY,
                PreInterpositionFuns
            )
        end,
        OutgoingMessages
    ),

    State1 = State0#state{
        membership = Membership,
        membership_strategy_state = MStrategyState
    },

    {Pending, LeavingNodes} = pending_leavers(State1),
    State2 = State1#state{pending = Pending},

    %% Establish any new connections.
    State = establish_connections(State2),

    gen_server:cast(?MODULE, {kill_connections, LeavingNodes}),

    case lists:member(partisan:node_spec(), Membership) of
        false ->
            ?LOG_INFO(#{
                description => "Shutting down: membership doesn't contain us",
                reason => "We've been removed from the cluster."
            }),

            ?LOG_DEBUG(#{
                membership => Membership
            }),

            %% Shutdown if we've been removed from the cluster.
            {stop, normal, State};

        true ->
            optional_gen_server_reply(From, ok),
            {noreply, State}
    end;

%% Causal and acknowledged messages.
handle_message({forward_message, SrcNode, MessageClock, ServerRef, {causal, Label, _, _, _, _, _} = Message},
               From,
               #state{pre_interposition_funs=PreInterpositionFuns}=State) ->
    %% Send message acknowledgement.
    send_acknowledgement(SrcNode, MessageClock, PreInterpositionFuns),

    case partisan_causality_backend:is_causal_message(Message) of
        true ->
            partisan_causality_backend:receive_message(Label, Message);
        false ->
            %% Attempt message delivery.
            partisan_peer_service_manager:process_forward(ServerRef, Message)
    end,

    optional_gen_server_reply(From, ok),

    {noreply, State};

%% Acknowledged messages.
handle_message({forward_message, SrcNode, MessageClock, ServerRef, Message},
               From,
               #state{pre_interposition_funs=PreInterpositionFuns}=State) ->
    %% Send message acknowledgement.
    send_acknowledgement(SrcNode, MessageClock, PreInterpositionFuns),

    partisan_peer_service_manager:process_forward(ServerRef, Message),

    optional_gen_server_reply(From, ok),

    {noreply, State};

%% Causal messages.
handle_message(
    {forward_message, ServerRef, {causal, Label, _, _, _, _, _} = Message},
               From,
               State) ->
    case partisan_causality_backend:is_causal_message(Message) of
        true ->
            partisan_causality_backend:receive_message(Label, Message);
        false ->
            %% Attempt message delivery.
            partisan_peer_service_manager:process_forward(ServerRef, Message)
    end,

    optional_gen_server_reply(From, ok),

    {noreply, State};

%% Best-effort messages.
%% TODO: Maybe remove me.
handle_message({forward_message, ServerRef, Message},
               From,
               State) ->
    partisan_peer_service_manager:process_forward(ServerRef, Message),
    optional_gen_server_reply(From, ok),
    {noreply, State};

handle_message({ack, MessageClock},
               From,
               State) ->
    partisan_acknowledgement_backend:ack(MessageClock),
    optional_gen_server_reply(From, ok),
    {noreply, State};

handle_message(Message,
               _From,
               State) ->
    ?LOG_WARNING(#{description => "Unhandled message", message => Message}),
    {noreply, State}.


%% @private
schedule_distance() ->
    case partisan_config:get(distance_enabled, false) of
        true ->
            DistanceInterval = partisan_config:get(distance_interval, 10000),
            erlang:send_after(DistanceInterval, ?MODULE, distance);
        false ->
            ok
    end.


%% @private
schedule_instrumentation() ->
    case partisan_config:get(instrumentation, false) of
        true ->
            erlang:send_after(1000, ?MODULE, instrumentation);
        _ ->
            ok
    end.


%% @private
schedule_periodic() ->
    case partisan_config:get(periodic_enabled, false) of
        true ->
            Time = partisan_config:get(periodic_interval, ?PERIODIC_INTERVAL),
            erlang:send_after(Time, ?MODULE, periodic);
        false ->
            ok
    end.


%% @private
schedule_retransmit() ->
    Time = partisan_config:get(retransmit_interval, 1000),
    erlang:send_after(Time, ?MODULE, retransmit).


%% @private
schedule_connections() ->
    Time = partisan_config:get(connection_interval, 1000),
    erlang:send_after(Time, ?MODULE, connections).


%% @private
do_send_message(
    Node, Channel, PartitionKey, Message, Options, PreInterpositionFuns) ->
    %% Find a connection for the remote node, if we have one.
    Res = partisan_peer_connections:dispatch_pid(
        Node, Channel, PartitionKey
    ),

    case Res of
        {ok, Pid} ->
            gen_server:cast(Pid, {send_message, Message});

        {error, Reason} ->
            %% We were connected, but we're not anymore, or never connected
            case partisan_config:get(broadcast, false) of
                true ->
                    case maps:get(transitive, Options, false) of
                        true ->
                            ?LOG_DEBUG(
                                "Performing tree forward from node ~p to node ~p and message: ~p",
                                [partisan:node(), Node, Message]
                            ),
                            TTL = partisan_config:get(relay_ttl, ?RELAY_TTL),
                            do_tree_forward(
                                Node,
                                Channel,
                                PartitionKey,
                                Message,
                                Options,
                                TTL,
                                PreInterpositionFuns
                            );
                        false ->
                            ok
                    end;
                false ->
                    case Reason of
                        disconnected ->
                            ?LOG_TRACE(
                                "Node ~p was connected, but is now disconnected!",
                                [Node]
                            ),
                            {error, disconnected};
                        not_yet_connected ->
                            ?LOG_TRACE(
                                "Node ~p not yet connected!",
                                [Node]
                            ),
                            {error, not_yet_connected}
                    end
            end
    end.


%% @private
up(NodeOrSpec, State) ->
    apply_funs(NodeOrSpec, State#state.up_functions).


%% @private
down(NodeOrSpec, State) ->
    apply_funs(NodeOrSpec, State#state.down_functions).


%% @private
apply_funs(Node, Mapping) when is_atom(Node) ->
    ?LOG_DEBUG(#{
        description => "Node status change notification",
        node => Node,
        funs => Mapping
    }),

    Funs = lists:append(
        %% Notify functions matching the wildcard '_'
        maps:get('_', Mapping, []),
        %% Notify functions matching Node
        maps:get(Node, Mapping, [])
    ),

    _ = [
        begin
            case erlang:fun_info(F, arity) of
                {arity, 0} -> catch F();
                {arity, 1} -> catch F(Node)
            end
        end || F <- Funs
    ],

    ok;

apply_funs(#{name := Node}, Mapping) ->
    apply_funs(Node, Mapping).


%% @private
pending_leavers(#state{} = State) ->
    Members = ?SET_FROM_LIST(State#state.membership),
    Pending0 = ?SET_FROM_LIST(State#state.pending),
    Connected = ?SET_FROM_LIST(partisan_peer_connections:node_specs()),

    %% Connected nodes that are no longer members
    Leavers = sets:to_list(sets:subtract(Connected, Members)),

    %% Disconnected nodes that are members
    Pending = sets:to_list(
        sets:subtract(sets:union(Members, Pending0), Connected)
    ),

    {Pending, Leavers}.



%% @private
internal_leave(#{name := Name} = Node, State0) ->

    #state{
        membership_strategy = MStrategy,
        membership_strategy_state = MStrategyState0,
        pre_interposition_funs = PreInterpositionFuns
    } = State0,

    ?LOG_DEBUG(#{
        description => "Processing leave",
        leaving_node => Name
    }),

    {ok, Membership, OutgoingMessages, MStrategyState} =
        MStrategy:leave(MStrategyState0, Node),


    ?LOG_DEBUG(#{
        description => "Processing leave",
        leaving_node => Name,
        outgoing_messages => OutgoingMessages,
        new_membership => Membership
    }),

    State1 = State0#state{
        membership = Membership,
        membership_strategy_state = MStrategyState
    },

    %% Establish any new connections.
    %% This will also prune no longer valid node_specs, setting the new
    %% membership in State
    State = establish_connections(State1),

    %% Transmit outgoing messages.
    lists:foreach(
        fun
            ({#{name := Peername}, Message}) ->
                schedule_self_message_delivery(
                    Peername,
                    Message,
                    ?MEMBERSHIP_PROTOCOL_CHANNEL,
                    ?DEFAULT_PARTITION_KEY,
                    PreInterpositionFuns
                )
        end,
        OutgoingMessages
    ),

    partisan_peer_service_events:update(State#state.membership),

    case partisan_config:get(connect_disterl, false) of
        true ->
            %% call the net_kernel:disconnect(Node) function to leave
            %% erlang network explicitly
            net_kernel:disconnect(Name);
        false ->
            ok
    end,

    State.


%% @private
internal_join(#{name := Node} = NodeSpec, From, #state{} = State0) ->

    #state{
        pending = Pending0,
        sync_joins = SyncJoins0
    } = State0,

    case partisan_config:get(connect_disterl, false) of
        true ->
            %% Maintain disterl connection for control messages.
            _ = net_kernel:connect_node(Node);
        false ->
            ok
    end,

    %% Add to list of pending connections.
    Pending = Pending0 ++ [NodeSpec],

    %% Sleep before connecting, to avoid a rush on connections.
    avoid_rush(),

    %% Add to sync joins list.
    SyncJoins = case From of
        undefined ->
            SyncJoins0;
        _ ->
            SyncJoins0 ++ [{NodeSpec, From}]
    end,

    State = State0#state{
        pending = Pending,
        sync_joins = SyncJoins
    },

    %% Establish any new connections.
    establish_connections(State).


%% @private
rand_bits(BitLen) ->
    Bytes = (BitLen + 7) div 8,
    <<Result:BitLen/bits, _/bits>> = crypto:strong_rand_bytes(Bytes),
    Result.


%% @private
avoid_rush() ->
    %% Sleep before connecting, to avoid a rush on connections.
    Jitter = partisan_config:get(connection_jitter, ?CONNECTION_JITTER),
    case partisan_config:get(jitter, false) of
        true ->
            timer:sleep(rand:uniform(Jitter));
        false ->
            timer:sleep(Jitter)
    end.

%% @private
do_tree_forward(
    Node, Channel, PartitionKey, Message, Options, TTL, PreInterpositionFuns) ->
    MyNode = partisan:node(),

    ?LOG_TRACE(
        "Attempting to forward message ~p from ~p to ~p.",
        [Message, MyNode, Node]
    ),

    %% Preempt with user-supplied outlinks.
    UserOutLinks = maps:get(out_links, Options, undefined),

    OutLinks = case UserOutLinks of
        undefined ->
            try retrieve_outlinks() of
                Value ->
                    Value
            catch
                _:Reason ->
                    ?LOG_ERROR(#{
                        description => "Outlinks retrieval failed",
                        reason => Reason
                    }),
                    []
            end;
        OL ->
            OL -- [MyNode]
    end,

    %% Send messages, but don't attempt to forward again, if we aren't connected.
    lists:foreach(fun(N) ->
        ?LOG_TRACE(
            "Forwarding relay message ~p to node ~p for node ~p from node ~p",
            [Message, N, Node, partisan:node()]
        ),

        RelayMessage = {relay_message, Node, Message, TTL - 1},
        schedule_self_message_delivery(
            N,
            RelayMessage,
            Channel,
            PartitionKey,
            maps:without([transitive], Options),
            PreInterpositionFuns
        )
    end, OutLinks),
    ok.

%% @private
retrieve_outlinks() ->
    ?LOG_TRACE(#{description => "About to retrieve outlinks..."}),

    Root = partisan:node(),
    Result = partisan_plumtree_broadcast:debug_get_peers(Root, Root, 1000),

    OutLinks = try Result of
        {EagerPeers, _LazyPeers} ->
            ordsets:to_list(EagerPeers)
    catch
        _:_ ->
            ?LOG_INFO(#{description => "Request to get outlinks timed out..."}),
            []
    end,

    ?LOG_TRACE("Finished getting outlinks: ~p", [OutLinks]),

    OutLinks -- [Root].


%% @private
schedule_tree_refresh() ->
    case partisan_config:get(broadcast, false) of
        true ->
            Period = partisan_config:get(tree_refresh, 1000),
            erlang:send_after(Period, ?MODULE, tree_refresh);
        false ->
            ok
    end.

%% @private
schedule_self_message_delivery(
    Node, Message, Channel, PartitionKey, PreInterpositionFuns) ->
    schedule_self_message_delivery(
        Node, Message, Channel, PartitionKey, #{}, PreInterpositionFuns
    ).

%% @private
schedule_self_message_delivery(
    Node, Message, Channel, PartitionKey, Options, PreInterpositionFuns) ->
    %% Run all interposition functions.
    DeliveryFun = fun() ->
        %% Fire pre-interposition functions.
        PreFoldFun = fun(_Name, PreInterpositionFun, ok) ->
            ?LOG_DEBUG(
                "firing forward_message preinterposition fun for message: ~p",
                [Message]
            ),
            PreInterpositionFun({forward_message, Node, Message}),
            ok
        end,

        maps:fold(PreFoldFun, ok, PreInterpositionFuns),

        %% Once pre-interposition returns, then schedule for delivery.
        gen_server:cast(?MODULE, {
            forward_message,
            undefined,
            Node,
            Channel,
            undefined,
            PartitionKey,
            ?MODULE,
            Message,
            Options
        })
    end,

    case partisan_config:get(replaying, false) of
        false ->
            %% Fire all pre-interposition functions, and then deliver, preserving serial order of messages.
            DeliveryFun();
        true ->
            %% Allow the system to proceed, and the message will be delivered once pre-interposition is done.
            spawn_link(DeliveryFun)
    end,

    ok.

%% @private
send_acknowledgement(Node, MessageClock, PreInterpositionFuns) ->
    %% Generate message.
    Message = {ack, MessageClock},

    %% Send on the default channel.
    schedule_self_message_delivery(
        Node,
        Message,
        ?DEFAULT_CHANNEL,
        ?DEFAULT_PARTITION_KEY,
        PreInterpositionFuns
    ).

%% @private
optional_gen_server_reply(From, Response) ->
    case From of
        undefined ->
            ok;
        _ ->
            gen_server:reply(From, Response)
    end.


%% @private
forward_opts() ->
    case partisan_config:get(forward_options, #{}) of
        List when is_list(List) ->
            maps:from_list(List);
        Map when is_map(Map) ->
            Map
    end.


%% @private
maybe_append_pending(NodeSpec, #state{} = State) ->
    Pending0 = State#state.pending,
    Membership = State#state.membership,

    Pending = case lists:member(NodeSpec, Membership) of
        true ->
            Pending0 ++ [NodeSpec];
        false ->
            Pending0
    end,
    State#state{pending = Pending}.

<|MERGE_RESOLUTION|>--- conflicted
+++ resolved
@@ -435,26 +435,13 @@
     _,
     {forward_message, _ServerRef, {causal, Label, _, _, _, _, _} = Message}) ->
     partisan_causality_backend:receive_message(Label, Message);
-<<<<<<< HEAD
-receive_message(Peer, {forward_message, ServerRef, Message} = FullMessage) ->
-    % lager:info("in message receive at node ~p for peer ~p: ~p", [node(), Peer, FullMessage]),
-=======
->>>>>>> 0072a9fa
 
 receive_message(Node, {forward_message, ServerRef, Message} = Cmd) ->
     case partisan_config:get(disable_fast_receive, false) of
         true ->
-<<<<<<< HEAD
-            % lager:info("in message receive at node ~p for peer ~p FAST RECEIVE DISABLE: ~p", [node(), Peer, Message]),
-            gen_server:call(?MODULE, {receive_message, Peer, FullMessage}, infinity);
-        false ->
-            % lager:info("in message receive at node ~p for peer ~p FAST RECEIVE NOT DISABLE", [node(), Peer]),
-            partisan_util:process_forward(ServerRef, Message)
-=======
             gen_server:call(?MODULE, {receive_message, Node, Cmd}, infinity);
         false ->
             partisan_peer_service_manager:process_forward(ServerRef, Message)
->>>>>>> 0072a9fa
     end;
 
 receive_message(Node, Message) ->
@@ -1020,7 +1007,7 @@
                             CausalLabel, Node, ServerRef, Message
                         ),
 
-                    %% Wrap the clock with a scope.
+                    %% Wrap the clock wih a scope.
                     %% TODO: Maybe do this wrapping inside of the causality backend.
                     LocalClock = {CausalLabel, LocalClock0},
 
